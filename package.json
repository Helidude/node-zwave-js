--- conflicted
+++ resolved
@@ -25,13 +25,8 @@
     "node": ">=6.0.0"
   },
   "devDependencies": {
-<<<<<<< HEAD
     "@commitlint/cli": "^8.0.0",
-    "@commitlint/config-conventional": "^7.6.0",
-=======
-    "@commitlint/cli": "^7.6.1",
     "@commitlint/config-conventional": "^8.0.0",
->>>>>>> 0b43837f
     "@fimbul/mithotyn": "^0.18.0",
     "@fimbul/wotan": "^0.20.0",
     "@types/ansi-colors": "^3.2.0",
