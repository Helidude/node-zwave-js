{
  "name": "zwave-js",
  "version": "0.0.1",
  "description": "Z-Wave driver written entirely in JavaScript/TypeScript",
  "keywords": [],
  "main": "build/index.js",
  "types": "build/index.d.ts",
  "files": [
    "build/**/*.js"
  ],
  "author": {
    "name": "AlCalzone",
    "email": "d.griesel@gmx.net"
  },
  "license": "MIT",
  "homepage": "https://github.com/AlCalzone/node-zwave-js#readme",
  "repository": {
    "type": "git",
    "url": "git+https://github.com/AlCalzone/node-zwave-js.git"
  },
  "bugs": {
    "url": "https://github.com/AlCalzone/node-zwave-js/issues"
  },
  "engines": {
    "node": ">=6.0.0"
  },
  "devDependencies": {
    "@commitlint/cli": "^8.0.0",
    "@commitlint/config-conventional": "^8.0.0",
    "@fimbul/mithotyn": "^0.21.0",
    "@fimbul/wotan": "^0.21.0",
    "@types/ansi-colors": "^3.2.0",
    "@types/debug": "4.1.4",
    "@types/fs-extra": "^8.0.0",
    "@types/jest": "^24.0.9",
    "@types/json5": "0.0.30",
    "@types/mockdate": "^2.0.0",
    "@types/node": "^12.0.0",
    "@types/semver": "^6.0.0",
    "@types/serialport": "^7.0.1",
    "@types/triple-beam": "^1.3.0",
    "@types/yargs": "^13.0.0",
    "@typescript-eslint/eslint-plugin": "^1.6.0",
    "@typescript-eslint/parser": "^1.6.0",
    "ansi-colors": "^4.0.1",
<<<<<<< HEAD
    "clipboardy": "^2.1.0",
    "colors": "^1.3.3",
=======
>>>>>>> 671b8615
    "commitizen": "^3.1.1",
    "coveralls": "^3.0.3",
    "cz-conventional-changelog": "^2.1.0",
    "eslint": "^5.16.0",
    "eslint-config-prettier": "^6.0.0",
    "eslint-plugin-prettier": "^3.0.1",
    "husky": "^3.0.0",
    "jest": "^24.1.0",
    "jest-circus": "^24.7.1",
    "jest-extended": "^0.11.1",
    "mockdate": "2.0.2",
    "prettier": "^1.17.0",
    "rimraf": "^2.6.3",
    "semver": "^6.0.0",
    "supports-color": "^7.0.0",
    "ts-jest": "^24.0.0",
    "ts-node": "^8.0.2",
    "typescript": "^3.4.1",
    "yargs": "^13.2.2"
  },
  "dependencies": {
    "alcalzone-shared": "^2.0.0",
    "debug": "^4.1.1",
    "fs-extra": "^8.0.0",
    "json5": "^2.1.0",
    "reflect-metadata": "^0.1.13",
    "serialport": "^7.1.5",
    "winston": "^3.2.1"
  },
  "scripts": {
    "build": "tsc -p tsconfig.build.json",
    "generateCCAPIInterface": "ts-node maintenance/generateCCAPIInterface.ts",
    "cleanBuildDir": "rimraf ./build",
    "prebuild": "npm run generateCCAPIInterface",
    "prewatch": "npm run generateCCAPIInterface",
    "prepublishOnly": "npm run cleanBuildDir && npm run build",
    "watch": "tsc -p tsconfig.build.json --watch",
    "test:reset": "jest --clear-cache",
    "test:ts": "jest --maxWorkers=1",
    "test:watch": "npm run test:ts -- --watch",
    "test": "npm run test:watch",
    "coverage": "npm run test:ts -- --collect-coverage",
    "coveralls": "npm run coverage && cat ./coverage/lcov.info | coveralls -v",
    "show-coverage": "npm run coverage && start ./coverage/index.html",
    "lint:ts": "eslint --ext .ts src",
    "lint:wotan": "wotan",
    "lint": "npm run lint:ts && npm run lint:wotan",
    "release": "ts-node maintenance/release.ts",
    "implemented_ccs": "ts-node maintenance/implemented_ccs.ts",
    "gh-cc-table": "npm run implemented_ccs -- --flavor=github --only-incomplete",
    "usbdebug": "cmd.exe /c \"test\\usbdebug.bat\"",
    "commit": "git-cz"
  },
  "readme": "README.md",
  "husky": {
    "hooks": {
      "commit-msg": "commitlint -E HUSKY_GIT_PARAMS"
    }
  },
  "config": {
    "commitizen": {
      "path": "./node_modules/cz-conventional-changelog"
    }
  }
}<|MERGE_RESOLUTION|>--- conflicted
+++ resolved
@@ -43,11 +43,8 @@
     "@typescript-eslint/eslint-plugin": "^1.6.0",
     "@typescript-eslint/parser": "^1.6.0",
     "ansi-colors": "^4.0.1",
-<<<<<<< HEAD
     "clipboardy": "^2.1.0",
     "colors": "^1.3.3",
-=======
->>>>>>> 671b8615
     "commitizen": "^3.1.1",
     "coveralls": "^3.0.3",
     "cz-conventional-changelog": "^2.1.0",
